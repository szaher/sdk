--- conflicted
+++ resolved
@@ -16,18 +16,12 @@
 import os
 import textwrap
 
-<<<<<<< HEAD
-=======
 from typing import Callable, Optional, Any
 from urllib.parse import urlparse
 from kubeflow.trainer.constants import constants
 from kubeflow.trainer.types import types
->>>>>>> 6709dcff
 from kubeflow_trainer_api import models
 from kubernetes import config
-
-from kubeflow.trainer.constants import constants
-from kubeflow.trainer.types import types
 
 
 def is_running_in_k8s() -> bool:
@@ -47,7 +41,7 @@
             return current_context["context"]["namespace"]
         except Exception:
             return constants.DEFAULT_NAMESPACE
-    with open("/var/run/secrets/kubernetes.io/serviceaccount/namespace") as f:
+    with open("/var/run/secrets/kubernetes.io/serviceaccount/namespace", "r") as f:
         return f.readline()
 
 
