# Copyright 2024 The Kubeflow Authors.
#
# Licensed under the Apache License, Version 2.0 (the "License");
# you may not use this file except in compliance with the License.
# You may obtain a copy of the License at
#
#     http://www.apache.org/licenses/LICENSE-2.0
#
# Unless required by applicable law or agreed to in writing, software
# distributed under the License is distributed on an "AS IS" BASIS,
# WITHOUT WARRANTIES OR CONDITIONS OF ANY KIND, either express or implied.
# See the License for the specific language governing permissions and
# limitations under the License.


import os
from pathlib import Path
import sys
from dataclasses import dataclass, field
from datetime import datetime
from enum import Enum
<<<<<<< HEAD
from typing import Callable, Dict, Optional, List, Union
from pydantic import BaseModel
=======
from typing import Callable, Optional
>>>>>>> 427b35d8

from kubeflow.trainer.constants import constants
from kubeflow.trainer.backends.local.job import LocalJob


# Configuration for the Custom Trainer.
@dataclass
class CustomTrainer:
    """Custom Trainer configuration. Configure the self-contained function
        that encapsulates the entire model training process.

    Args:
        func (`Callable`): The function that encapsulates the entire model training process.
        func_args (`Optional[Dict]`): The arguments to pass to the function.
        packages_to_install (`Optional[List[str]]`):
            A list of Python packages to install before running the function.
        pip_index_urls (`list[str]`): The PyPI URLs from which to install
            Python packages. The first URL will be the index-url, and remaining ones
            are extra-index-urls.
        num_nodes (`Optional[int]`): The number of nodes to use for training.
        resources_per_node (`Optional[Dict]`): The computing resources to allocate per node.
        env (`Optional[Dict[str, str]]`): The environment variables to set in the training nodes.
    """

    func: Callable
    func_args: Optional[dict] = None
    packages_to_install: Optional[list[str]] = None
    pip_index_urls: list[str] = field(
        default_factory=lambda: list(constants.DEFAULT_PIP_INDEX_URLS)
    )
    num_nodes: Optional[int] = None
    resources_per_node: Optional[dict] = None
    env: Optional[dict[str, str]] = None


# TODO(Electronic-Waste): Add more loss functions.
# Loss function for the TorchTune LLM Trainer.
class Loss(Enum):
    """Loss function for the TorchTune LLM Trainer."""

    CEWithChunkedOutputLoss = "torchtune.modules.loss.CEWithChunkedOutputLoss"


# Data type for the TorchTune LLM Trainer.
class DataType(Enum):
    """Data type for the TorchTune LLM Trainer."""

    BF16 = "bf16"
    FP32 = "fp32"


# Data file type for the TorchTune LLM Trainer.
class DataFormat(Enum):
    """Data file type for the TorchTune LLM Trainer."""

    JSON = "json"
    CSV = "csv"
    PARQUET = "parquet"
    ARROW = "arrow"
    TEXT = "text"
    XML = "xml"


# Configuration for the TorchTune Instruct dataset.
@dataclass
class TorchTuneInstructDataset:
    """
    Configuration for the custom dataset with user instruction prompts and model responses.
    REF: https://pytorch.org/torchtune/main/generated/torchtune.datasets.instruct_dataset.html

    Args:
        source (`Optional[DataFormat]`): Data file type.
        split (`Optional[str]`):
            The split of the dataset to use.  You can use this argument to load a subset of
            a given split, e.g. split="train[:10%]". Default is `train`.
        train_on_input (`Optional[bool]`):
            Whether the model is trained on the user prompt or not. Default is False.
        new_system_prompt (`Optional[str]`):
            The new system prompt to use. If specified, prepend a system message.
            This can serve as instructions to guide the model response. Default is None.
        column_map (`Optional[Dict[str, str]]`):
            A mapping to change the expected "input" and "output" column names to the actual
            column names in the dataset. Keys should be "input" and "output" and values should
            be the actual column names. Default is None, keeping the default "input" and
            "output" column names.
    """

    source: Optional[DataFormat] = None
    split: Optional[str] = None
    train_on_input: Optional[bool] = None
    new_system_prompt: Optional[str] = None
    column_map: Optional[dict[str, str]] = None


# Configuration for the TorchTune LLM Trainer.
@dataclass
class TorchTuneConfig:
    """TorchTune LLM Trainer configuration. Configure the parameters in
        the TorchTune LLM Trainer that already includes the fine-tuning logic.

    Args:
        dtype (`Optional[Dtype]`):
            The underlying data type used to represent the model and optimizer parameters.
            Currently, we only support `bf16` and `fp32`.
        batch_size (`Optional[int]`):
            The number of samples processed before updating model weights.
        epochs (`Optional[int]`):
            The number of samples processed before updating model weights.
        loss (`Optional[Loss]`): The loss algorithm we use to fine-tune the LLM,
            e.g. `torchtune.modules.loss.CEWithChunkedOutputLoss`.
        num_nodes (`Optional[int]`): The number of nodes to use for training.
        dataset_preprocess_config (`Optional[TorchTuneInstructDataset]`):
            Configuration for the dataset preprocessing.
        resources_per_node (`Optional[Dict]`): The computing resources to allocate per node.
    """

    dtype: Optional[DataType] = None
    batch_size: Optional[int] = None
    epochs: Optional[int] = None
    loss: Optional[Loss] = None
    num_nodes: Optional[int] = None
    dataset_preprocess_config: Optional[TorchTuneInstructDataset] = None
    resources_per_node: Optional[dict] = None


# Configuration for the Builtin Trainer.
@dataclass
class BuiltinTrainer:
    """
    Builtin Trainer configuration. Configure the builtin trainer that already includes
        the fine-tuning logic, requiring only parameter adjustments.

    Args:
        config (`TorchTuneConfig`): The configuration for the builtin trainer.
    """

    config: TorchTuneConfig


# Change it to list: BUILTIN_CONFIGS, once we support more Builtin Trainer configs.
TORCH_TUNE = BuiltinTrainer.__annotations__["config"].__name__.lower().replace("config", "")


class TrainerType(Enum):
    CUSTOM_TRAINER = CustomTrainer.__name__
    BUILTIN_TRAINER = BuiltinTrainer.__name__


# Representation for the Trainer of the runtime.
@dataclass
class RuntimeTrainer:
    trainer_type: TrainerType
    framework: str
    num_nodes: int = 1  # The default value is set in the APIs.
    device: str = constants.UNKNOWN
    device_count: str = constants.UNKNOWN
    __command: tuple[str, ...] = field(init=False, repr=False)

    @property
    def command(self) -> tuple[str, ...]:
        return self.__command

    def set_command(self, command: tuple[str, ...]):
        self.__command = command


# Representation for the Training Runtime.
@dataclass
class Runtime:
    name: str
    trainer: RuntimeTrainer
    pretrained_model: Optional[str] = None


# Representation for the TrainJob steps.
@dataclass
class Step:
    name: str
    status: Optional[str]
    pod_name: str
    device: str = constants.UNKNOWN
    device_count: str = constants.UNKNOWN


# Representation for the TrainJob.
# TODO (andreyvelich): Discuss what fields users want to get.
@dataclass
class TrainJob:
    name: str
    creation_timestamp: datetime
    runtime: Runtime
    steps: list[Step]
    num_nodes: int
    status: str = constants.UNKNOWN


# Configuration for the HuggingFace dataset initializer.
# TODO (andreyvelich): Discuss how to keep these configurations is sync with pkg.initializers.types
@dataclass
class HuggingFaceDatasetInitializer:
    storage_uri: str
    access_token: Optional[str] = None


# Configuration for the HuggingFace model initializer.
@dataclass
class HuggingFaceModelInitializer:
    storage_uri: str
    access_token: Optional[str] = None


@dataclass
class Initializer:
    """Initializer defines configurations for dataset and pre-trained model initialization

    Args:
        dataset (`Optional[HuggingFaceDatasetInitializer]`): The configuration for one of the
            supported dataset initializers.
        model (`Optional[HuggingFaceModelInitializer]`): The configuration for one of the
            supported model initializers.
    """

    dataset: Optional[HuggingFaceDatasetInitializer] = None
    model: Optional[HuggingFaceModelInitializer] = None


# local execution types

@dataclass
class LocalRuntime(Runtime):
    create_venv: Optional[bool] = True
    command: List[str] = field(default_factory=list)
    python_path: Optional[str] = sys.executable
    execution_dir: Optional[str] = None

    def get_executable_command(self) -> str:
        venv_path = Path(self.execution_dir)
        command_str = " ".join(self.command).lstrip()
        if self.create_venv:
            if os.name == 'nt':
                # Windows
                command_exe = venv_path / "Scripts" / command_str
            else:
                # Unix / macOS
                command_exe = venv_path / "bin" / command_str
        else:
            command_exe = command_str

        # @szaher need to make sure venv is created before this check
        # if not command_exe.exists():
        #     raise FileNotFoundError(
        #     f"Python executable not found in virtualenv at: {command_exe}")

        return str(command_exe)


@dataclass
class LocalTrainJob(TrainJob):
    job: LocalJob = None


# Training Backends Types
class BackendConfig(BaseModel):
    pass

# this can be simplified if we drop python3.9 support as follows
RuntimeList = Union[List[Runtime], List[LocalRuntime]]
TrainingRuntime = Union[Runtime, LocalRuntime]
TrainJobLike = Union[TrainJob, LocalTrainJob]

<|MERGE_RESOLUTION|>--- conflicted
+++ resolved
@@ -13,21 +13,12 @@
 # limitations under the License.
 
 
-import os
-from pathlib import Path
-import sys
 from dataclasses import dataclass, field
 from datetime import datetime
 from enum import Enum
-<<<<<<< HEAD
-from typing import Callable, Dict, Optional, List, Union
-from pydantic import BaseModel
-=======
 from typing import Callable, Optional
->>>>>>> 427b35d8
 
 from kubeflow.trainer.constants import constants
-from kubeflow.trainer.backends.local.job import LocalJob
 
 
 # Configuration for the Custom Trainer.
@@ -248,50 +239,4 @@
     """
 
     dataset: Optional[HuggingFaceDatasetInitializer] = None
-    model: Optional[HuggingFaceModelInitializer] = None
-
-
-# local execution types
-
-@dataclass
-class LocalRuntime(Runtime):
-    create_venv: Optional[bool] = True
-    command: List[str] = field(default_factory=list)
-    python_path: Optional[str] = sys.executable
-    execution_dir: Optional[str] = None
-
-    def get_executable_command(self) -> str:
-        venv_path = Path(self.execution_dir)
-        command_str = " ".join(self.command).lstrip()
-        if self.create_venv:
-            if os.name == 'nt':
-                # Windows
-                command_exe = venv_path / "Scripts" / command_str
-            else:
-                # Unix / macOS
-                command_exe = venv_path / "bin" / command_str
-        else:
-            command_exe = command_str
-
-        # @szaher need to make sure venv is created before this check
-        # if not command_exe.exists():
-        #     raise FileNotFoundError(
-        #     f"Python executable not found in virtualenv at: {command_exe}")
-
-        return str(command_exe)
-
-
-@dataclass
-class LocalTrainJob(TrainJob):
-    job: LocalJob = None
-
-
-# Training Backends Types
-class BackendConfig(BaseModel):
-    pass
-
-# this can be simplified if we drop python3.9 support as follows
-RuntimeList = Union[List[Runtime], List[LocalRuntime]]
-TrainingRuntime = Union[Runtime, LocalRuntime]
-TrainJobLike = Union[TrainJob, LocalTrainJob]
-
+    model: Optional[HuggingFaceModelInitializer] = None