# Copyright 2024 The Kubeflow Authors.
#
# Licensed under the Apache License, Version 2.0 (the "License");
# you may not use this file except in compliance with the License.
# You may obtain a copy of the License at
#
#     http://www.apache.org/licenses/LICENSE-2.0
#
# Unless required by applicable law or agreed to in writing, software
# distributed under the License is distributed on an "AS IS" BASIS,
# WITHOUT WARRANTIES OR CONDITIONS OF ANY KIND, either express or implied.
# See the License for the specific language governing permissions and
# limitations under the License.

import logging
from typing import Optional, Union, Iterator

from kubeflow.trainer.constants import constants
from kubeflow.trainer.types import types
from kubeflow.trainer.backends.kubernetes.backend import KubernetesBackend
from kubeflow.trainer.backends.kubernetes.types import KubernetesBackendConfig


logger = logging.getLogger(__name__)


class TrainerClient:
    def __init__(
        self,
        backend_config: KubernetesBackendConfig = KubernetesBackendConfig(),
    ):
        """Initialize a Kubeflow Trainer client.

        Args:
            backend_config: Backend configuration. Either KubernetesBackendConfig or
                            LocalProcessBackendConfig, or None to use the backend's
                            default config class. Defaults to KubernetesBackendConfig.

        Raises:
            ValueError: Invalid backend configuration.

        """
        # initialize training backend
        if isinstance(backend_config, KubernetesBackendConfig):
            self.backend = KubernetesBackend(backend_config)
        else:
            raise ValueError("Invalid backend config '{}'".format(backend_config))

<<<<<<< HEAD
    def list_runtimes(self) -> List[types.Runtime]:
        """List of the available Runtimes.
=======
    def list_runtimes(self) -> list[types.Runtime]:
        """List of the available runtimes.
>>>>>>> 427b35d8

        Returns:
            A list of available training runtimes. If no runtimes exist, an empty list is returned.

        Raises:
            TimeoutError: Timeout to list runtimes.
            RuntimeError: Failed to list runtimes.
        """
        return self.backend.list_runtimes()

    def get_runtime(self, name: str) -> types.Runtime:
        """Get the runtime object
        Args:
            name: Name of the runtime.

        Returns:
            A runtime object.
        """
        return self.backend.get_runtime(name=name)

    def get_runtime_packages(self, runtime: types.Runtime):
        """Print the installed Python packages for the given runtime. If a runtime has GPUs it also
        prints available GPUs on the single training node.

        Args:
            runtime: Reference to one of existing runtimes.

        Raises:
            ValueError: Input arguments are invalid.
            RuntimeError: Failed to get Runtime.

        """
        return self.backend.get_runtime_packages(runtime=runtime)

    def train(
        self,
        runtime: Optional[types.Runtime] = None,
        initializer: Optional[types.Initializer] = None,
        trainer: Optional[Union[types.CustomTrainer, types.BuiltinTrainer]] = None,
    ) -> str:
        """Create a TrainJob. You can configure the TrainJob using one of these trainers:

        - CustomTrainer: Runs training with a user-defined function that fully encapsulates the
            training process.
        - BuiltinTrainer: Uses a predefined trainer with built-in post-training logic, requiring
            only parameter configuration.

        Args:
            runtime: Optional reference to one of the existing runtimes. Defaults to the
                torch-distributed runtime if not provided.
            initializer: Optional configuration for the dataset and model initializers.
            trainer: Optional configuration for a CustomTrainer or BuiltinTrainer. If not specified,
                the TrainJob will use the runtime's default values.

        Returns:
            The unique name of the TrainJob that has been generated.

        Raises:
            ValueError: Input arguments are invalid.
            TimeoutError: Timeout to create TrainJobs.
            RuntimeError: Failed to create TrainJobs.
        """
        return self.backend.train(runtime=runtime, initializer=initializer, trainer=trainer)

    def list_jobs(self, runtime: Optional[types.Runtime] = None) -> list[types.TrainJob]:
        """List of the created TrainJobs. If a runtime is specified, only TrainJobs associated with
        that runtime are returned.

        Args:
            runtime: Reference to one of the existing runtimes.

        Returns:
            List of created TrainJobs. If no TrainJob exist, an empty list is returned.

        Raises:
            TimeoutError: Timeout to list TrainJobs.
            RuntimeError: Failed to list TrainJobs.
        """
        return self.backend.list_jobs(runtime=runtime)

    def get_job(self, name: str) -> types.TrainJob:
        """Get the TrainJob object

        Args:
            name: Name of the TrainJob.

        Returns:
            A TrainJob object.

        Raises:
            TimeoutError: Timeout to get a TrainJob.
            RuntimeError: Failed to get a TrainJob.
        """

        return self.backend.get_job(name=name)

    def get_job_logs(
        self,
        name: str,
        step: str = constants.NODE + "-0",
        follow: Optional[bool] = False,
    ) -> Iterator[str]:
        """Get logs from a specific step of a TrainJob.

        You can watch for the logs in realtime as follows:
        ```python
        from kubeflow.trainer import TrainerClient

        for logline in TrainerClient().get_job_logs(name="s8d44aa4fb6d", follow=True):
            print(logline)
        ```

        Args:
            name: Name of the TrainJob.
            step: Step of the TrainJob to collect logs from, like dataset-initializer or node-0.
            follow: Whether to stream logs in realtime as they are produced.

        Returns:
            Iterator of log lines.


        Raises:
            TimeoutError: Timeout to get a TrainJob.
            RuntimeError: Failed to get a TrainJob.
        """
        return self.backend.get_job_logs(name=name, follow=follow, step=step)

    def wait_for_job_status(
        self,
        name: str,
        status: set[str] = {constants.TRAINJOB_COMPLETE},
        timeout: int = 600,
        polling_interval: int = 2,
    ) -> types.TrainJob:
        """Wait for a TrainJob to reach a desired status.

        Args:
            name: Name of the TrainJob.
            status: Expected statuses. Must be a subset of Created, Running, Complete, and
                Failed statuses.
            timeout: Maximum number of seconds to wait for the TrainJob to reach one of the
                expected statuses.
            polling_interval: The polling interval in seconds to check TrainJob status.

        Returns:
            A TrainJob object that reaches the desired status.

        Raises:
            ValueError: The input values are incorrect.
            RuntimeError: Failed to get TrainJob or TrainJob reaches unexpected Failed status.
            TimeoutError: Timeout to wait for TrainJob status.
        """
        return self.backend.wait_for_job_status(
            name=name,
            status=status,
            timeout=timeout,
            polling_interval=polling_interval,
        )

    def delete_job(self, name: str):
        """Delete the TrainJob.

        Args:
            name: Name of the TrainJob.

        Raises:
            TimeoutError: Timeout to delete TrainJob.
            RuntimeError: Failed to delete TrainJob.
        """
        return self.backend.delete_job(name=name)<|MERGE_RESOLUTION|>--- conflicted
+++ resolved
@@ -46,13 +46,8 @@
         else:
             raise ValueError("Invalid backend config '{}'".format(backend_config))
 
-<<<<<<< HEAD
-    def list_runtimes(self) -> List[types.Runtime]:
-        """List of the available Runtimes.
-=======
     def list_runtimes(self) -> list[types.Runtime]:
         """List of the available runtimes.
->>>>>>> 427b35d8
 
         Returns:
             A list of available training runtimes. If no runtimes exist, an empty list is returned.
