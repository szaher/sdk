# Copyright 2024 The Kubeflow Authors.
#
# Licensed under the Apache License, Version 2.0 (the "License");
# you may not use this file except in compliance with the License.
# You may obtain a copy of the License at
#
#     http://www.apache.org/licenses/LICENSE-2.0
#
# Unless required by applicable law or agreed to in writing, software
# distributed under the License is distributed on an "AS IS" BASIS,
# WITHOUT WARRANTIES OR CONDITIONS OF ANY KIND, either express or implied.
# See the License for the specific language governing permissions and
# limitations under the License.

import logging
<<<<<<< HEAD
from typing import Dict, Optional, Union, Set, List
=======
from typing import Optional, Union, Iterator
>>>>>>> 427b35d8

from kubeflow.trainer.backends.kubernetes.k8s import KubernetesBackend
from kubeflow.trainer.backends.local.local_process import LocalProcessBackend
from kubeflow.trainer.constants import constants
from kubeflow.trainer.types import types
<<<<<<< HEAD
from kubeflow.trainer.backends.kubernetes.types import KubernetesBackendConfig
from kubeflow.trainer.backends.local.types import LocalProcessBackendConfig
=======
from kubeflow.trainer.backends.kubernetes.backend import KubernetesBackend
from kubeflow.trainer.backends.kubernetes.types import KubernetesBackendConfig
>>>>>>> 427b35d8


logger = logging.getLogger(__name__)

BackendCfg = Union[KubernetesBackendConfig, LocalProcessBackendConfig]


class TrainerClient:
<<<<<<< HEAD

    def __init__( self,
            backend_config: Optional[BackendCfg] = KubernetesBackendConfig()
=======
    def __init__(
        self,
        backend_config: KubernetesBackendConfig = KubernetesBackendConfig(),
>>>>>>> 427b35d8
    ):
        """Initialize a Kubeflow Trainer client.

        Args:
            backend_config: Backend configuration. Either KubernetesBackendConfig or
                            LocalProcessBackendConfig, or None to use the backend's
                            default config class. Defaults to KubernetesBackendConfig.
<<<<<<< HEAD
        """
        # initialize training backend
        self.__backend = None
        if isinstance(backend_config, KubernetesBackendConfig):
            self.__backend = KubernetesBackend(backend_config)
        elif isinstance(backend_config, LocalProcessBackendConfig):
            self.__backend = LocalProcessBackend(backend_config)
        else:
            raise ValueError("Invalid backend config '{}'".format(backend_config))


    def list_runtimes(self) -> types.RuntimeList:
        """List of the available Runtimes.

            Returns:
                List[Runtime]: List of available training runtimes.
                    If no runtimes exist, an empty list is returned.

            Raises:
                TimeoutError: Timeout to list Runtimes.
                RuntimeError: Failed to list Runtimes.
        """
        return self.__backend.list_runtimes()
=======

        Raises:
            ValueError: Invalid backend configuration.

        """
        # initialize training backend
        if isinstance(backend_config, KubernetesBackendConfig):
            self.backend = KubernetesBackend(backend_config)
        else:
            raise ValueError("Invalid backend config '{}'".format(backend_config))

    def list_runtimes(self) -> list[types.Runtime]:
        """List of the available runtimes.

        Returns:
            A list of available training runtimes. If no runtimes exist, an empty list is returned.

        Raises:
            TimeoutError: Timeout to list runtimes.
            RuntimeError: Failed to list runtimes.
        """
        return self.backend.list_runtimes()

    def get_runtime(self, name: str) -> types.Runtime:
        """Get the runtime object
        Args:
            name: Name of the runtime.

        Returns:
            A runtime object.
        """
        return self.backend.get_runtime(name=name)

    def get_runtime_packages(self, runtime: types.Runtime):
        """Print the installed Python packages for the given runtime. If a runtime has GPUs it also
        prints available GPUs on the single training node.
>>>>>>> 427b35d8

    def get_runtime(self, name: str) -> types.TrainingRuntime:
        """Get the Runtime object
        Args:
<<<<<<< HEAD
            name: Name of the runtime.
            Returns:
                types.TrainingRuntime: Runtime object.
            """
        return self.__backend.get_runtime(name=name)

    def list_jobs(self, runtime: Optional[types.Runtime] = None) -> List[types.TrainJobLike]:
        """List of all TrainJobs.

            Returns:
                List[TrainJob]: List of created TrainJobs.
                    If no TrainJob exist, an empty list is returned.

            Raises:
                TimeoutError: Timeout to list TrainJobs.
                RuntimeError: Failed to list TrainJobs.
        """
        return self.__backend.list_jobs(runtime=runtime)

    def get_job(self, name: str) -> types.TrainJob:
        """Get the TrainJob object"""
        return self.__backend.get_job(name=name)

    def delete_job(self, name: str):
        """Delete the TrainJob.

            Args:
                name: Name of the TrainJob.

            Raises:
                TimeoutError: Timeout to delete TrainJob.
                RuntimeError: Failed to delete TrainJob.
        """
        return self.__backend.delete_job(name=name)

    def get_job_logs(self,
                     name: str,
                     follow: Optional[bool] = False,
                     step: str = constants.NODE,
                     node_rank: int = 0,
        )-> Dict[str, str]:
        """Get the logs from TrainJob"""
        return self.__backend.get_job_logs(name=name, follow=follow, step=step, node_rank=node_rank)

    def train(self,
              runtime: types.Runtime = None,
              initializer: Optional[types.Initializer] = None,
              trainer: Optional[Union[types.CustomTrainer, types.BuiltinTrainer]] = None,
        ) -> str:
        """
        Create the TrainJob. You can configure these types of training task:
        - Custom Training Task: Training with a self-contained function that encapsulates
            the entire model training process, e.g. `CustomTrainer`.
        - Config-driven Task with Existing Trainer: Training with a trainer that already includes
            the post-training logic, requiring only parameter adjustments, e.g. `BuiltinTrainer`.
        Args:
            runtime (`types.Runtime`): Reference to one of existing Runtimes.
            initializer (`Optional[types.Initializer]`):
                Configuration for the dataset and model initializers.
            trainer (`Optional[types.CustomTrainer, types.BuiltinTrainer]`):
                Configuration for Custom Training Task or Config-driven Task with Builtin Trainer.
        Returns:
            str: The unique name of the TrainJob that has been generated.
=======
            runtime: Reference to one of existing runtimes.

        Raises:
            ValueError: Input arguments are invalid.
            RuntimeError: Failed to get Runtime.

        """
        return self.backend.get_runtime_packages(runtime=runtime)

    def train(
        self,
        runtime: Optional[types.Runtime] = None,
        initializer: Optional[types.Initializer] = None,
        trainer: Optional[Union[types.CustomTrainer, types.BuiltinTrainer]] = None,
    ) -> str:
        """Create a TrainJob. You can configure the TrainJob using one of these trainers:

        - CustomTrainer: Runs training with a user-defined function that fully encapsulates the
            training process.
        - BuiltinTrainer: Uses a predefined trainer with built-in post-training logic, requiring
            only parameter configuration.

        Args:
            runtime: Optional reference to one of the existing runtimes. Defaults to the
                torch-distributed runtime if not provided.
            initializer: Optional configuration for the dataset and model initializers.
            trainer: Optional configuration for a CustomTrainer or BuiltinTrainer. If not specified,
                the TrainJob will use the runtime's default values.

        Returns:
            The unique name of the TrainJob that has been generated.

>>>>>>> 427b35d8
        Raises:
            ValueError: Input arguments are invalid.
            TimeoutError: Timeout to create TrainJobs.
            RuntimeError: Failed to create TrainJobs.
        """
<<<<<<< HEAD
        return self.__backend.train(runtime=runtime, initializer=initializer, trainer=trainer)
=======
        return self.backend.train(runtime=runtime, initializer=initializer, trainer=trainer)

    def list_jobs(self, runtime: Optional[types.Runtime] = None) -> list[types.TrainJob]:
        """List of the created TrainJobs. If a runtime is specified, only TrainJobs associated with
        that runtime are returned.

        Args:
            runtime: Reference to one of the existing runtimes.

        Returns:
            List of created TrainJobs. If no TrainJob exist, an empty list is returned.

        Raises:
            TimeoutError: Timeout to list TrainJobs.
            RuntimeError: Failed to list TrainJobs.
        """
        return self.backend.list_jobs(runtime=runtime)

    def get_job(self, name: str) -> types.TrainJob:
        """Get the TrainJob object

        Args:
            name: Name of the TrainJob.

        Returns:
            A TrainJob object.

        Raises:
            TimeoutError: Timeout to get a TrainJob.
            RuntimeError: Failed to get a TrainJob.
        """

        return self.backend.get_job(name=name)

    def get_job_logs(
        self,
        name: str,
        step: str = constants.NODE + "-0",
        follow: Optional[bool] = False,
    ) -> Iterator[str]:
        """Get logs from a specific step of a TrainJob.

        You can watch for the logs in realtime as follows:
        ```python
        from kubeflow.trainer import TrainerClient

        for logline in TrainerClient().get_job_logs(name="s8d44aa4fb6d", follow=True):
            print(logline)
        ```

        Args:
            name: Name of the TrainJob.
            step: Step of the TrainJob to collect logs from, like dataset-initializer or node-0.
            follow: Whether to stream logs in realtime as they are produced.

        Returns:
            Iterator of log lines.


        Raises:
            TimeoutError: Timeout to get a TrainJob.
            RuntimeError: Failed to get a TrainJob.
        """
        return self.backend.get_job_logs(name=name, follow=follow, step=step)
>>>>>>> 427b35d8

    def wait_for_job_status(
        self,
        name: str,
        status: set[str] = {constants.TRAINJOB_COMPLETE},
        timeout: int = 600,
        polling_interval: int = 2,
<<<<<<< HEAD
    ) -> types.TrainJobLike:
        """Wait for TrainJob to reach the desired status
=======
    ) -> types.TrainJob:
        """Wait for a TrainJob to reach a desired status.
>>>>>>> 427b35d8

        Args:
            name: Name of the TrainJob.
            status: Expected statuses. Must be a subset of Created, Running, Complete, and
                Failed statuses.
            timeout: Maximum number of seconds to wait for the TrainJob to reach one of the
                expected statuses.
            polling_interval: The polling interval in seconds to check TrainJob status.

        Returns:
            A TrainJob object that reaches the desired status.

        Raises:
            ValueError: The input values are incorrect.
            RuntimeError: Failed to get TrainJob or TrainJob reaches unexpected Failed status.
            TimeoutError: Timeout to wait for TrainJob status.
        """
<<<<<<< HEAD
        return self.__backend.wait_for_job_status(
            name=name, status=status, timeout=timeout,
=======
        return self.backend.wait_for_job_status(
            name=name,
            status=status,
            timeout=timeout,
>>>>>>> 427b35d8
            polling_interval=polling_interval,
        )

    def get_runtime_packages(self, runtime: types.TrainingRuntime):
        """
        Print the installed Python packages for the given Runtime. If Runtime has GPUs it also
        prints available GPUs on the single training node.

        Args:
            runtime: Reference to one of existing Runtimes.

        Raises:
<<<<<<< HEAD
            ValueError: Input arguments are invalid.
            RuntimeError: Failed to get Runtime.

        """
        return self.__backend.get_runtime_packages(runtime=runtime)
=======
            TimeoutError: Timeout to delete TrainJob.
            RuntimeError: Failed to delete TrainJob.
        """
        return self.backend.delete_job(name=name)
>>>>>>> 427b35d8
<|MERGE_RESOLUTION|>--- conflicted
+++ resolved
@@ -13,40 +13,21 @@
 # limitations under the License.
 
 import logging
-<<<<<<< HEAD
-from typing import Dict, Optional, Union, Set, List
-=======
 from typing import Optional, Union, Iterator
->>>>>>> 427b35d8
-
-from kubeflow.trainer.backends.kubernetes.k8s import KubernetesBackend
-from kubeflow.trainer.backends.local.local_process import LocalProcessBackend
+
 from kubeflow.trainer.constants import constants
 from kubeflow.trainer.types import types
-<<<<<<< HEAD
-from kubeflow.trainer.backends.kubernetes.types import KubernetesBackendConfig
-from kubeflow.trainer.backends.local.types import LocalProcessBackendConfig
-=======
 from kubeflow.trainer.backends.kubernetes.backend import KubernetesBackend
 from kubeflow.trainer.backends.kubernetes.types import KubernetesBackendConfig
->>>>>>> 427b35d8
 
 
 logger = logging.getLogger(__name__)
 
-BackendCfg = Union[KubernetesBackendConfig, LocalProcessBackendConfig]
-
 
 class TrainerClient:
-<<<<<<< HEAD
-
-    def __init__( self,
-            backend_config: Optional[BackendCfg] = KubernetesBackendConfig()
-=======
     def __init__(
         self,
         backend_config: KubernetesBackendConfig = KubernetesBackendConfig(),
->>>>>>> 427b35d8
     ):
         """Initialize a Kubeflow Trainer client.
 
@@ -54,31 +35,6 @@
             backend_config: Backend configuration. Either KubernetesBackendConfig or
                             LocalProcessBackendConfig, or None to use the backend's
                             default config class. Defaults to KubernetesBackendConfig.
-<<<<<<< HEAD
-        """
-        # initialize training backend
-        self.__backend = None
-        if isinstance(backend_config, KubernetesBackendConfig):
-            self.__backend = KubernetesBackend(backend_config)
-        elif isinstance(backend_config, LocalProcessBackendConfig):
-            self.__backend = LocalProcessBackend(backend_config)
-        else:
-            raise ValueError("Invalid backend config '{}'".format(backend_config))
-
-
-    def list_runtimes(self) -> types.RuntimeList:
-        """List of the available Runtimes.
-
-            Returns:
-                List[Runtime]: List of available training runtimes.
-                    If no runtimes exist, an empty list is returned.
-
-            Raises:
-                TimeoutError: Timeout to list Runtimes.
-                RuntimeError: Failed to list Runtimes.
-        """
-        return self.__backend.list_runtimes()
-=======
 
         Raises:
             ValueError: Invalid backend configuration.
@@ -115,76 +71,8 @@
     def get_runtime_packages(self, runtime: types.Runtime):
         """Print the installed Python packages for the given runtime. If a runtime has GPUs it also
         prints available GPUs on the single training node.
->>>>>>> 427b35d8
-
-    def get_runtime(self, name: str) -> types.TrainingRuntime:
-        """Get the Runtime object
-        Args:
-<<<<<<< HEAD
-            name: Name of the runtime.
-            Returns:
-                types.TrainingRuntime: Runtime object.
-            """
-        return self.__backend.get_runtime(name=name)
-
-    def list_jobs(self, runtime: Optional[types.Runtime] = None) -> List[types.TrainJobLike]:
-        """List of all TrainJobs.
-
-            Returns:
-                List[TrainJob]: List of created TrainJobs.
-                    If no TrainJob exist, an empty list is returned.
-
-            Raises:
-                TimeoutError: Timeout to list TrainJobs.
-                RuntimeError: Failed to list TrainJobs.
-        """
-        return self.__backend.list_jobs(runtime=runtime)
-
-    def get_job(self, name: str) -> types.TrainJob:
-        """Get the TrainJob object"""
-        return self.__backend.get_job(name=name)
-
-    def delete_job(self, name: str):
-        """Delete the TrainJob.
-
-            Args:
-                name: Name of the TrainJob.
-
-            Raises:
-                TimeoutError: Timeout to delete TrainJob.
-                RuntimeError: Failed to delete TrainJob.
-        """
-        return self.__backend.delete_job(name=name)
-
-    def get_job_logs(self,
-                     name: str,
-                     follow: Optional[bool] = False,
-                     step: str = constants.NODE,
-                     node_rank: int = 0,
-        )-> Dict[str, str]:
-        """Get the logs from TrainJob"""
-        return self.__backend.get_job_logs(name=name, follow=follow, step=step, node_rank=node_rank)
-
-    def train(self,
-              runtime: types.Runtime = None,
-              initializer: Optional[types.Initializer] = None,
-              trainer: Optional[Union[types.CustomTrainer, types.BuiltinTrainer]] = None,
-        ) -> str:
-        """
-        Create the TrainJob. You can configure these types of training task:
-        - Custom Training Task: Training with a self-contained function that encapsulates
-            the entire model training process, e.g. `CustomTrainer`.
-        - Config-driven Task with Existing Trainer: Training with a trainer that already includes
-            the post-training logic, requiring only parameter adjustments, e.g. `BuiltinTrainer`.
-        Args:
-            runtime (`types.Runtime`): Reference to one of existing Runtimes.
-            initializer (`Optional[types.Initializer]`):
-                Configuration for the dataset and model initializers.
-            trainer (`Optional[types.CustomTrainer, types.BuiltinTrainer]`):
-                Configuration for Custom Training Task or Config-driven Task with Builtin Trainer.
-        Returns:
-            str: The unique name of the TrainJob that has been generated.
-=======
+
+        Args:
             runtime: Reference to one of existing runtimes.
 
         Raises:
@@ -217,15 +105,11 @@
         Returns:
             The unique name of the TrainJob that has been generated.
 
->>>>>>> 427b35d8
         Raises:
             ValueError: Input arguments are invalid.
             TimeoutError: Timeout to create TrainJobs.
             RuntimeError: Failed to create TrainJobs.
         """
-<<<<<<< HEAD
-        return self.__backend.train(runtime=runtime, initializer=initializer, trainer=trainer)
-=======
         return self.backend.train(runtime=runtime, initializer=initializer, trainer=trainer)
 
     def list_jobs(self, runtime: Optional[types.Runtime] = None) -> list[types.TrainJob]:
@@ -290,7 +174,6 @@
             RuntimeError: Failed to get a TrainJob.
         """
         return self.backend.get_job_logs(name=name, follow=follow, step=step)
->>>>>>> 427b35d8
 
     def wait_for_job_status(
         self,
@@ -298,13 +181,8 @@
         status: set[str] = {constants.TRAINJOB_COMPLETE},
         timeout: int = 600,
         polling_interval: int = 2,
-<<<<<<< HEAD
-    ) -> types.TrainJobLike:
-        """Wait for TrainJob to reach the desired status
-=======
     ) -> types.TrainJob:
         """Wait for a TrainJob to reach a desired status.
->>>>>>> 427b35d8
 
         Args:
             name: Name of the TrainJob.
@@ -322,36 +200,21 @@
             RuntimeError: Failed to get TrainJob or TrainJob reaches unexpected Failed status.
             TimeoutError: Timeout to wait for TrainJob status.
         """
-<<<<<<< HEAD
-        return self.__backend.wait_for_job_status(
-            name=name, status=status, timeout=timeout,
-=======
         return self.backend.wait_for_job_status(
             name=name,
             status=status,
             timeout=timeout,
->>>>>>> 427b35d8
             polling_interval=polling_interval,
         )
 
-    def get_runtime_packages(self, runtime: types.TrainingRuntime):
-        """
-        Print the installed Python packages for the given Runtime. If Runtime has GPUs it also
-        prints available GPUs on the single training node.
-
-        Args:
-            runtime: Reference to one of existing Runtimes.
-
-        Raises:
-<<<<<<< HEAD
-            ValueError: Input arguments are invalid.
-            RuntimeError: Failed to get Runtime.
-
-        """
-        return self.__backend.get_runtime_packages(runtime=runtime)
-=======
+    def delete_job(self, name: str):
+        """Delete the TrainJob.
+
+        Args:
+            name: Name of the TrainJob.
+
+        Raises:
             TimeoutError: Timeout to delete TrainJob.
             RuntimeError: Failed to delete TrainJob.
         """
-        return self.backend.delete_job(name=name)
->>>>>>> 427b35d8
+        return self.backend.delete_job(name=name)